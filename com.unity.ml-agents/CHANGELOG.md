# Changelog

All notable changes to this package will be documented in this file.

The format is based on [Keep a Changelog](http://keepachangelog.com/en/1.0.0/)
and this project adheres to
[Semantic Versioning](http://semver.org/spec/v2.0.0.html).

<<<<<<< HEAD
=======
## [Unreleased]
### Major Changes
#### com.unity.ml-agents (C#)
#### ml-agents / ml-agents-envs / gym-unity (Python)
### Minor Changes
#### com.unity.ml-agents (C#)
#### ml-agents / ml-agents-envs / gym-unity (Python)
### Bug Fixes
#### com.unity.ml-agents (C#)
#### ml-agents / ml-agents-envs / gym-unity (Python)

>>>>>>> 383de986
## [1.0.0-preview] - 2020-05-06

### Major Changes

#### com.unity.ml-agents (C#)

- The `MLAgents` C# namespace was renamed to `Unity.MLAgents`, and other nested
  namespaces were similarly renamed. (#3843)
- The offset logic was removed from DecisionRequester. (#3716)
- The signature of `Agent.Heuristic()` was changed to take a float array as a
  parameter, instead of returning the array. This was done to prevent a common
  source of error where users would return arrays of the wrong size. (#3765)
- The communication API version has been bumped up to 1.0.0 and will use
  [Semantic Versioning](https://semver.org/) to do compatibility checks for
  communication between Unity and the Python process. (#3760)
- The obsolete `Agent` methods `GiveModel`, `Done`, `InitializeAgent`,
  `AgentAction` and `AgentReset` have been removed. (#3770)
- The SideChannel API has changed:
  - Introduced the `SideChannelManager` to register, unregister and access side
    channels. (#3807)
  - `Academy.FloatProperties` was replaced by `Academy.EnvironmentParameters`.
    See the [Migration Guide](https://github.com/Unity-Technologies/ml-agents/blob/master/docs/Migrating.md)
    for more details on upgrading. (#3807)
  - `SideChannel.OnMessageReceived` is now a protected method (was public)
  - SideChannel IncomingMessages methods now take an optional default argument,
    which is used when trying to read more data than the message contains. (#3751)
  - Added a feature to allow sending stats from C# environments to TensorBoard
    (and other python StatsWriters). To do this from your code, use
    `Academy.Instance.StatsRecorder.Add(key, value)`. (#3660)
- `CameraSensorComponent.m_Grayscale` and
  `RenderTextureSensorComponent.m_Grayscale` were changed from `public` to
  `private`. These can still be accessed via their corresponding properties.
  (#3808)
- Public fields and properties on several classes were renamed to follow Unity's
  C# style conventions. All public fields and properties now use "PascalCase"
  instead of "camelCase"; for example, `Agent.maxStep` was renamed to
  `Agent.MaxStep`. For a full list of changes, see the pull request. (#3828)
<<<<<<< HEAD
- `WriteAdapter` was renamed to `ObservationWriter`. If you have a custom
  `ISensor` implementation, you will need to change the signature of its
  `Write()` method. (#3834)
- The Barracuda dependency was upgraded to 0.7.0-preview (which has breaking
  namespace and assembly name changes). (#3875)

#### ml-agents / ml-agents-envs / gym-unity (Python)

- The `--load` and `--train` command-line flags have been deprecated. Training
  now happens by default, and use `--resume` to resume training instead of
  `--load`. (#3705)
- The Jupyter notebooks have been removed from the repository. (#3704)
- The multi-agent gym option was removed from the gym wrapper. For multi-agent
  scenarios, use the [Low Level Python API](https://github.com/Unity-Technologies/ml-agents/blob/master/docs/Python-API.md). (#3681)
- The low level Python API has changed. You can look at the document
  [Low Level Python API](https://github.com/Unity-Technologies/ml-agents/blob/master/docs/Python-API.md)
  documentation for more information. If you use `mlagents-learn` for training, this should be a
  transparent change. (#3681)
- Added ability to start training (initialize model weights) from a previous run
  ID. (#3710)
- The GhostTrainer has been extended to support asymmetric games and the
  asymmetric example environment Strikers Vs. Goalie has been added. (#3653)
- The `UnityEnv` class from the `gym-unity` package was renamed
  `UnityToGymWrapper` and no longer creates the `UnityEnvironment`. Instead, the
  `UnityEnvironment` must be passed as input to the constructor of
  `UnityToGymWrapper` (#3812)
=======
- Curriculum and Parameter Randomization configurations have been merged
  into the main training configuration file. Note that this means training
  configuration files are now environment-specific. (#3791)
- Update Barracuda to 0.7.0-preview which has breaking namespace and assembly name changes.
- Training artifacts (trained models, summaries) are now found in the `results/`
  directory. (#3829)
>>>>>>> 383de986

### Minor Changes

#### com.unity.ml-agents (C#)

- Added new 3-joint Worm ragdoll environment. (#3798)
- `StackingSensor` was changed from `internal` visibility to `public`. (#3701)
- The internal event `Academy.AgentSetStatus` was renamed to
  `Academy.AgentPreStep` and made public. (#3716)
- Academy.InferenceSeed property was added. This is used to initialize the
  random number generator in ModelRunner, and is incremented for each
  ModelRunner. (#3823)
- `Agent.GetObservations()` was added, which returns a read-only view of the
  observations added in `CollectObservations()`. (#3825)
- `UnityRLCapabilities` was added to help inform users when RL features are
  mismatched between C# and Python packages. (#3831)

#### ml-agents / ml-agents-envs / gym-unity (Python)

- Format of console output has changed slightly and now matches the name of the
  model/summary directory. (#3630, #3616)
- Renamed 'Generalization' feature to 'Environment Parameter Randomization'.
  (#3646)
- Timer files now contain a dictionary of metadata, including things like the
  package version numbers. (#3758)
- The way that UnityEnvironment decides the port was changed. If no port is
  specified, the behavior will depend on the `file_name` parameter. If it is
  `None`, 5004 (the editor port) will be used; otherwise 5005 (the base
  environment port) will be used. (#3673)
- Running `mlagents-learn` with the same `--run-id` twice will no longer
  overwrite the existing files. (#3705)
<<<<<<< HEAD
- Model updates can now happen asynchronously with environment steps for better
  performance. (#3690)
- `num_updates` and `train_interval` for SAC were replaced with
  `steps_per_update`. (#3690)
- The maximum compatible version of tensorflow was changed to allow tensorflow
  2.1 and 2.2. This will allow use with python 3.8 using tensorflow 2.2.0rc3.
  (#3830)
- `mlagents-learn` will no longer set the width and height of the executable
  window to 84x84 when no width nor height arguments are given. (#3867)
=======
- `StackingSensor` was changed from `internal` visibility to `public`
- Academy.InferenceSeed property was added. This is used to initialize the
  random number generator in ModelRunner, and is incremented for each ModelRunner. (#3823)
- Added `Agent.GetObservations(), which returns a read-only view of the observations
  added in `CollectObservations()`. (#3825)
- Model updates can now happen asynchronously with environment steps for better performance. (#3690)
- `num_updates` and `train_interval` for SAC were replaced with `steps_per_update`. (#3690)
- `WriteAdapter` was renamed to `ObservationWriter`. If you have a custom `ISensor` implementation,
you will need to change the signature of its `Write()` method. (#3834)
- The maximum compatible version of tensorflow was changed to allow tensorflow 2.1 and 2.2. This
will allow use with python 3.8 using tensorflow 2.2.0rc3.
- `UnityRLCapabilities` was added to help inform users when RL features are mismatched between C# and Python packages. (#3831)
- Unity Player logs are now written out to the results directory. (#3877)
- Run configuration YAML files are written out to the results directory at the end of the run. (#3815)
>>>>>>> 383de986

### Bug Fixes

#### com.unity.ml-agents (C#)

- Fixed a display bug when viewing Demonstration files in the inspector. The
  shapes of the observations in the file now display correctly. (#3771)

#### ml-agents / ml-agents-envs / gym-unity (Python)

- Fixed an issue where exceptions from environments provided a return code of 0.
  (#3680)
- Self-Play team changes will now trigger a full environment reset. This
  prevents trajectories in progress during a team change from getting into the
  buffer. (#3870)

## [0.15.1-preview] - 2020-03-30

### Bug Fixes

- Raise the wall in CrawlerStatic scene to prevent Agent from falling off.
  (#3650)
- Fixed an issue where specifying `vis_encode_type` was required only for SAC.
  (#3677)
- Fixed the reported entropy values for continuous actions (#3684)
- Fixed an issue where switching models using `SetModel()` during training would
  use an excessive amount of memory. (#3664)
- Environment subprocesses now close immediately on timeout or wrong API
  version. (#3679)
- Fixed an issue in the gym wrapper that would raise an exception if an Agent
  called EndEpisode multiple times in the same step. (#3700)
- Fixed an issue where logging output was not visible; logging levels are now
  set consistently. (#3703)

## [0.15.0-preview] - 2020-03-18

### Major Changes

- `Agent.CollectObservations` now takes a VectorSensor argument. (#3352, #3389)
- Added `Agent.CollectDiscreteActionMasks` virtual method with a
  `DiscreteActionMasker` argument to specify which discrete actions are
  unavailable to the Agent. (#3525)
- Beta support for ONNX export was added. If the `tf2onnx` python package is
  installed, models will be saved to `.onnx` as well as `.nn` format. Note that
  Barracuda 0.6.0 or later is required to import the `.onnx` files properly
- Multi-GPU training and the `--multi-gpu` option has been removed temporarily.
  (#3345)
- All Sensor related code has been moved to the namespace `MLAgents.Sensors`.
- All SideChannel related code has been moved to the namespace
  `MLAgents.SideChannels`.
- `BrainParameters` and `SpaceType` have been removed from the public API
- `BehaviorParameters` have been removed from the public API.
- The following methods in the `Agent` class have been deprecated and will be
  removed in a later release:
  - `InitializeAgent()` was renamed to `Initialize()`
  - `AgentAction()` was renamed to `OnActionReceived()`
  - `AgentReset()` was renamed to `OnEpisodeBegin()`
  - `Done()` was renamed to `EndEpisode()`
  - `GiveModel()` was renamed to `SetModel()`

### Minor Changes

- Monitor.cs was moved to Examples. (#3372)
- Automatic stepping for Academy is now controlled from the
  AutomaticSteppingEnabled property. (#3376)
- The GetEpisodeCount, GetStepCount, GetTotalStepCount and methods of Academy
  were changed to EpisodeCount, StepCount, TotalStepCount properties
  respectively. (#3376)
- Several classes were changed from public to internal visibility. (#3390)
- Academy.RegisterSideChannel and UnregisterSideChannel methods were added.
  (#3391)
- A tutorial on adding custom SideChannels was added (#3391)
- The stepping logic for the Agent and the Academy has been simplified (#3448)
- Update Barracuda to 0.6.1-preview

* The interface for `RayPerceptionSensor.PerceiveStatic()` was changed to take
  an input class and write to an output class, and the method was renamed to
  `Perceive()`.

- The checkpoint file suffix was changed from `.cptk` to `.ckpt` (#3470)
- The command-line argument used to determine the port that an environment will
  listen on was changed from `--port` to `--mlagents-port`.
- `DemonstrationRecorder` can now record observations outside of the editor.
- `DemonstrationRecorder` now has an optional path for the demonstrations. This
  will default to `Application.dataPath` if not set.
- `DemonstrationStore` was changed to accept a `Stream` for its constructor, and
  was renamed to `DemonstrationWriter`
- The method `GetStepCount()` on the Agent class has been replaced with the
  property getter `StepCount`
- `RayPerceptionSensorComponent` and related classes now display the debug
  gizmos whenever the Agent is selected (not just Play mode).
- Most fields on `RayPerceptionSensorComponent` can now be changed while the
  editor is in Play mode. The exceptions to this are fields that affect the
  number of observations.
- Most fields on `CameraSensorComponent` and `RenderTextureSensorComponent` were
  changed to private and replaced by properties with the same name.
- Unused static methods from the `Utilities` class (ShiftLeft, ReplaceRange,
  AddRangeNoAlloc, and GetSensorFloatObservationSize) were removed.
- The `Agent` class is no longer abstract.
- SensorBase was moved out of the package and into the Examples directory.
- `AgentInfo.actionMasks` has been renamed to `AgentInfo.discreteActionMasks`.
- `DecisionRequester` has been made internal (you can still use the
  DecisionRequesterComponent from the inspector). `RepeatAction` was renamed
  `TakeActionsBetweenDecisions` for clarity. (#3555)
- The `IFloatProperties` interface has been removed.
- Fix #3579.
- Improved inference performance for models with multiple action branches.
  (#3598)
- Fixed an issue when using GAIL with less than `batch_size` number of
  demonstrations. (#3591)
- The interfaces to the `SideChannel` classes (on C# and python) have changed to
  use new `IncomingMessage` and `OutgoingMessage` classes. These should make
  reading and writing data to the channel easier. (#3596)
- Updated the ExpertPyramid.demo example demonstration file (#3613)
- Updated project version for example environments to 2018.4.18f1. (#3618)
- Changed the Product Name in the example environments to remove spaces, so that
  the default build executable file doesn't contain spaces. (#3612)

## [0.14.1-preview] - 2020-02-25

### Bug Fixes

- Fixed an issue which caused self-play training sessions to consume a lot of
  memory. (#3451)
- Fixed an IndexError when using GAIL or behavioral cloning with demonstrations
  recorded with 0.14.0 or later (#3464)
- Updated the `gail_config.yaml` to work with per-Agent steps (#3475)
- Fixed demonstration recording of experiences when the Agent is done. (#3463)
- Fixed a bug with the rewards of multiple Agents in the gym interface (#3471,
  #3496)

## [0.14.0-preview] - 2020-02-13

### Major Changes

- A new self-play mechanism for training agents in adversarial scenarios was
  added (#3194)
- Tennis and Soccer environments were refactored to enable training with
  self-play (#3194, #3331)
- UnitySDK folder was split into a Unity Package (com.unity.ml-agents) and our
  examples were moved to the Project folder (#3267)
- Academy is now a singleton and is no longer abstract (#3210, #3184)
- In order to reduce the size of the API, several classes and methods were
  marked as internal or private. Some public fields on the Agent were trimmed
  (#3342, #3353, #3269)
- Decision Period and on-demand decision checkboxes were removed from the Agent.
  on-demand decision is now the default (#3243)
- Calling Done() on the Agent will reset it immediately and call the AgentReset
  virtual method (#3291, #3242)
- The "Reset on Done" setting in AgentParameters was removed; this is now always
  true. AgentOnDone virtual method on the Agent was removed (#3311, #3222)
- Trainer steps are now counted per-Agent, not per-environment as in previous
  versions. For instance, if you have 10 Agents in the scene, 20 environment
  steps now correspond to 200 steps as printed in the terminal and in
  Tensorboard (#3113)

### Minor Changes

- Barracuda was updated to 0.5.0-preview (#3329)
- --num-runs option was removed from mlagents-learn (#3155)
- Curriculum config files are now YAML formatted and all curricula for a
  training run are combined into a single file (#3186)
- ML-Agents components, such as BehaviorParameters and various Sensor
  implementations, now appear in the Components menu (#3231)
- Exceptions are now raised in Unity (in debug mode only) if NaN observations or
  rewards are passed (#3221)
- RayPerception MonoBehavior, which was previously deprecated, was removed
  (#3304)
- Uncompressed visual (i.e. 3d float arrays) observations are now supported.
  CameraSensorComponent and RenderTextureSensor now have an option to write
  uncompressed observations (#3148)
- Agent’s handling of observations during training was improved so that an extra
  copy of the observations is no longer maintained (#3229)
- Error message for missing trainer config files was improved to include the
  absolute path (#3230)
- Support for 2017.4 LTS was dropped (#3121, #3168)
- Some documentation improvements were made (#3296, #3292, #3295, #3281)

### Bug Fixes

- Numpy warning when stats don’t exist (#3251)
- A bug that caused RayPerceptionSensor to behave inconsistently with transforms
  that have non-1 scale was fixed (#3321)
- Some small bugfixes to tensorflow_to_barracuda.py were backported from the
  barracuda release (#3341)
- Base port in the jupyter notebook example was updated to use the same port
  that the editor uses (#3283)

## [0.13.0-preview] - 2020-01-24

### This is the first release of _Unity Package ML-Agents_.

_Short description of this release_<|MERGE_RESOLUTION|>--- conflicted
+++ resolved
@@ -6,8 +6,6 @@
 and this project adheres to
 [Semantic Versioning](http://semver.org/spec/v2.0.0.html).
 
-<<<<<<< HEAD
-=======
 ## [Unreleased]
 ### Major Changes
 #### com.unity.ml-agents (C#)
@@ -15,12 +13,18 @@
 ### Minor Changes
 #### com.unity.ml-agents (C#)
 #### ml-agents / ml-agents-envs / gym-unity (Python)
-### Bug Fixes
-#### com.unity.ml-agents (C#)
-#### ml-agents / ml-agents-envs / gym-unity (Python)
-
->>>>>>> 383de986
-## [1.0.0-preview] - 2020-05-06
+- Curriculum and Parameter Randomization configurations have been merged
+  into the main training configuration file. Note that this means training
+  configuration files are now environment-specific. (#3791)
+- Training artifacts (trained models, summaries) are now found in the `results/`
+  directory. (#3829)
+- Unity Player logs are now written out to the results directory. (#3877)
+- Run configuration YAML files are written out to the results directory at the end of the run. (#3815)
+### Bug Fixes
+#### com.unity.ml-agents (C#)
+#### ml-agents / ml-agents-envs / gym-unity (Python)
+
+## [1.0.0-preview] - 2020-04-30
 
 ### Major Changes
 
@@ -57,7 +61,6 @@
   C# style conventions. All public fields and properties now use "PascalCase"
   instead of "camelCase"; for example, `Agent.maxStep` was renamed to
   `Agent.MaxStep`. For a full list of changes, see the pull request. (#3828)
-<<<<<<< HEAD
 - `WriteAdapter` was renamed to `ObservationWriter`. If you have a custom
   `ISensor` implementation, you will need to change the signature of its
   `Write()` method. (#3834)
@@ -84,14 +87,6 @@
   `UnityToGymWrapper` and no longer creates the `UnityEnvironment`. Instead, the
   `UnityEnvironment` must be passed as input to the constructor of
   `UnityToGymWrapper` (#3812)
-=======
-- Curriculum and Parameter Randomization configurations have been merged
-  into the main training configuration file. Note that this means training
-  configuration files are now environment-specific. (#3791)
-- Update Barracuda to 0.7.0-preview which has breaking namespace and assembly name changes.
-- Training artifacts (trained models, summaries) are now found in the `results/`
-  directory. (#3829)
->>>>>>> 383de986
 
 ### Minor Changes
 
@@ -123,7 +118,6 @@
   environment port) will be used. (#3673)
 - Running `mlagents-learn` with the same `--run-id` twice will no longer
   overwrite the existing files. (#3705)
-<<<<<<< HEAD
 - Model updates can now happen asynchronously with environment steps for better
   performance. (#3690)
 - `num_updates` and `train_interval` for SAC were replaced with
@@ -133,22 +127,6 @@
   (#3830)
 - `mlagents-learn` will no longer set the width and height of the executable
   window to 84x84 when no width nor height arguments are given. (#3867)
-=======
-- `StackingSensor` was changed from `internal` visibility to `public`
-- Academy.InferenceSeed property was added. This is used to initialize the
-  random number generator in ModelRunner, and is incremented for each ModelRunner. (#3823)
-- Added `Agent.GetObservations(), which returns a read-only view of the observations
-  added in `CollectObservations()`. (#3825)
-- Model updates can now happen asynchronously with environment steps for better performance. (#3690)
-- `num_updates` and `train_interval` for SAC were replaced with `steps_per_update`. (#3690)
-- `WriteAdapter` was renamed to `ObservationWriter`. If you have a custom `ISensor` implementation,
-you will need to change the signature of its `Write()` method. (#3834)
-- The maximum compatible version of tensorflow was changed to allow tensorflow 2.1 and 2.2. This
-will allow use with python 3.8 using tensorflow 2.2.0rc3.
-- `UnityRLCapabilities` was added to help inform users when RL features are mismatched between C# and Python packages. (#3831)
-- Unity Player logs are now written out to the results directory. (#3877)
-- Run configuration YAML files are written out to the results directory at the end of the run. (#3815)
->>>>>>> 383de986
 
 ### Bug Fixes
 
