# Changelog

All notable changes to this package will be documented in this file.

The format is based on [Keep a Changelog](http://keepachangelog.com/en/1.0.0/)
and this project adheres to
[Semantic Versioning](http://semver.org/spec/v2.0.0.html).


## [Unreleased]
### Major Changes
#### com.unity.ml-agents (C#)
#### ml-agents / ml-agents-envs / gym-unity (Python)
<<<<<<< HEAD
- TensorFlow trainers have been removed, please use the Torch trainers instead. (#4707)
- PyTorch trainers now support training agents with both continuous and discrete action spaces.
Currently, this can only be done with Actuators. Please see
[here](../Project/Assets/ML-Agents/Examples/Basic/Scripts/BasicActuatorComponent.cs) for an
example of how to use Actuators. (#4702)

=======
- PyTorch trainers now support training agents with both continuous and discrete action spaces. (#4702)
>>>>>>> f74faaea
### Minor Changes
#### com.unity.ml-agents / com.unity.ml-agents.extensions (C#)
- Agents with both continuous and discrete actions are now supported. You can specify
both continuous and discrete action sizes in Behavior Parameters. (#4702, #4718)
#### ml-agents / ml-agents-envs / gym-unity (Python)
- `ActionSpec.validate_action()` now enforces that `UnityEnvironment.set_action_for_agent()` receives a 1D `np.array`.

### Bug Fixes
#### com.unity.ml-agents (C#)
#### ml-agents / ml-agents-envs / gym-unity (Python)


## [1.6.0-preview] - 2020-11-18
### Major Changes
#### com.unity.ml-agents (C#)
#### ml-agents / ml-agents-envs / gym-unity (Python)
 - PyTorch trainers are now the default. See the
 [installation docs](https://github.com/Unity-Technologies/ml-agents/blob/master/docs/Installation.md) for
 more information on installing PyTorch. For the time being, TensorFlow is still available;
 you can use the TensorFlow backend by adding `--tensorflow` to the CLI, or
 adding `framework: tensorflow` in the configuration YAML. (#4517)

### Minor Changes
#### com.unity.ml-agents / com.unity.ml-agents.extensions (C#)
- The Barracuda dependency was upgraded to 1.1.2 (#4571)
- Utilities were added to `com.unity.ml-agents.extensions` to make it easier to
integrate with match-3 games. See the [readme](https://github.com/Unity-Technologies/ml-agents/blob/master/com.unity.ml-agents.extensions/Documentation~/Match3.md)
for more details. (#4515)
#### ml-agents / ml-agents-envs / gym-unity (Python)
- The `action_probs` node is no longer listed as an output in TensorFlow models (#4613).

### Bug Fixes
#### com.unity.ml-agents (C#)
- `Agent.CollectObservations()` and `Agent.EndEpisode()` will now throw an exception
if they are called recursively (for example, if they call `Agent.EndEpisode()`).
Previously, this would result in an infinite loop and cause the editor to hang. (#4573)
#### ml-agents / ml-agents-envs / gym-unity (Python)
- Fixed an issue where runs could not be resumed when using TensorFlow and Ghost Training. (#4593)
- Change the tensor type of step count from int32 to int64 to address the overflow issue when step
goes larger than 2^31. Previous Tensorflow checkpoints will become incompatible and cannot be loaded. (#4607)
- Remove extra period after "Training" in console log. (#4674)


## [1.5.0-preview] - 2020-10-14
### Major Changes
#### com.unity.ml-agents (C#)
#### ml-agents / ml-agents-envs / gym-unity (Python)
 - Added the Random Network Distillation (RND) intrinsic reward signal to the Pytorch
 trainers. To use RND, add a `rnd` section to the `reward_signals` section of your
 yaml configuration file. [More information here](https://github.com/Unity-Technologies/ml-agents/blob/master/docs/Training-Configuration-File.md#rnd-intrinsic-reward) (#4473)
### Minor Changes
#### com.unity.ml-agents (C#)
 - Stacking for compressed observations is now supported. An additional setting
 option `Observation Stacks` is added in editor to sensor components that support
 compressed observations. A new class `ISparseChannelSensor` with an
 additional method `GetCompressedChannelMapping()`is added to generate a mapping
 of the channels in compressed data to the actual channel after decompression,
 for the python side to decompress correctly. (#4476)
 - Added a new visual 3DBall environment. (#4513)
#### ml-agents / ml-agents-envs / gym-unity (Python)
 - The Communication API was changed to 1.2.0 to indicate support for stacked
 compressed observation. A new entry `compressed_channel_mapping` is added to the
 proto to handle decompression correctly. Newer versions of the package that wish to
 make use of this will also need a compatible version of the Python trainers. (#4476)
 - In the `VisualFoodCollector` scene, a vector flag representing the frozen state of
 the agent is added to the input observations in addition to the original first-person
 camera frame. The scene is able to train with the provided default config file. (#4511)
 - Added conversion to string for sampler classes to increase the verbosity of
 the curriculum lesson changes. The lesson updates would now output the sampler
 stats in addition to the lesson and parameter name to the console.  (#4484)
 - Localized documentation in Russian is added. Thanks to @SergeyMatrosov for
 the contribution. (#4529)
### Bug Fixes
#### com.unity.ml-agents (C#)
 - Fixed a bug where accessing the Academy outside of play mode would cause the
 Academy to get stepped multiple times when in play mode. (#4532)
#### ml-agents / ml-agents-envs / gym-unity (Python)


## [1.4.0-preview] - 2020-09-16
### Major Changes
#### com.unity.ml-agents (C#)
#### ml-agents / ml-agents-envs / gym-unity (Python)

### Minor Changes
#### com.unity.ml-agents (C#)
- The `IActuator` interface and `ActuatorComponent` abstract class were added.
These are analogous to `ISensor` and `SensorComponent`, but for applying actions
for an Agent. They allow you to control the action space more programmatically
than defining the actions in the Agent's Behavior Parameters. See
[BasicActuatorComponent.cs](https://github.com/Unity-Technologies/ml-agents/blob/release_7_docs/Project/Assets/ML-Agents/Examples/Basic/Scripts/BasicActuatorComponent.cs)
 for an example of how to use them. (#4297, #4315)
- Update Barracuda to 1.1.1-preview (#4482)
- Enabled C# formatting using `dotnet-format`. (#4362)
- GridSensor was added to the `com.unity.ml-agents.extensions` package. Thank you
to Jaden Travnik from Eidos Montreal for the contribution! (#4399)
- Added `Agent.EpisodeInterrupted()`, which can be used to reset the agent when
it has reached a user-determined maximum number of steps. This behaves similarly
to `Agent.EndEpsiode()` but has a slightly different effect on training (#4453).
#### ml-agents / ml-agents-envs / gym-unity (Python)
- Experimental PyTorch support has been added. Use `--torch` when running `mlagents-learn`, or add
`framework: pytorch` to your trainer configuration (under the behavior name) to enable it.
Note that PyTorch 1.6.0 or greater should be installed to use this feature; see
[the PyTorch website](https://pytorch.org/) for installation instructions and
[the relevant ML-Agents docs](https://github.com/Unity-Technologies/ml-agents/blob/release_7_docs/docs/Training-ML-Agents.md#using-pytorch-experimental) for usage. (#4335)
- The minimum supported version of TensorFlow was increased to 1.14.0. (#4411)
- Compressed visual observations with >3 channels are now supported. In
`ISensor.GetCompressedObservation()`, this can be done by writing 3 channels at a
time to a PNG and concatenating the resulting bytes. (#4399)
- The Communication API was changed to 1.1.0 to indicate support for concatenated PNGs
(see above). Newer versions of the package that wish to make use of this will also need
a compatible version of the trainer. (#4462)
- A CNN (`vis_encode_type: match3`) for smaller grids, e.g. board games, has been added.
(#4434)
- You can now again specify a default configuration for your behaviors. Specify `default_settings` in
your trainer configuration to do so. (#4448)
- Improved the executable detection logic for environments on Windows. (#4485)

### Bug Fixes
#### com.unity.ml-agents (C#)
- Previously, `com.unity.ml-agents` was not declaring built-in packages as
dependencies in its package.json. The relevant dependencies are now listed. (#4384)
- Agents no longer try to send observations when they become disabled if the
Academy has been shut down. (#4489)
#### ml-agents / ml-agents-envs / gym-unity (Python)
- Fixed the sample code in the custom SideChannel example. (#4466)
- A bug in the observation normalizer that would cause rewards to decrease
when using `--resume` was fixed. (#4463)
- Fixed a bug in exporting Pytorch models when using multiple discrete actions. (#4491)

## [1.3.0-preview] - 2020-08-12

### Major Changes
#### com.unity.ml-agents (C#)
#### ml-agents / ml-agents-envs / gym-unity (Python)
- The minimum supported Python version for ml-agents-envs was changed to 3.6.1. (#4244)
- The interaction between EnvManager and TrainerController was changed; EnvManager.advance() was split into to stages,
and TrainerController now uses the results from the first stage to handle new behavior names. This change speeds up
Python training by approximately 5-10%. (#4259)

### Minor Changes
#### com.unity.ml-agents (C#)
- StatsSideChannel now stores multiple values per key. This means that multiple
calls to `StatsRecorder.Add()` with the same key in the same step will no
longer overwrite each other. (#4236)
#### ml-agents / ml-agents-envs / gym-unity (Python)
- The versions of `numpy` supported by ml-agents-envs were changed to disallow 1.19.0 or later. This was done to reflect
a similar change in TensorFlow's requirements. (#4274)
- Model checkpoints are now also saved as .nn files during training. (#4127)
- Model checkpoint info is saved in TrainingStatus.json after training is concluded (#4127)
- CSV statistics writer was removed (#4300).

### Bug Fixes
#### com.unity.ml-agents (C#)
- Academy.EnvironmentStep() will now throw an exception if it is called
recursively (for example, by an Agent's CollectObservations method).
Previously, this would result in an infinite loop and cause the editor to hang.
(#4226)
#### ml-agents / ml-agents-envs / gym-unity (Python)
- The algorithm used to normalize observations was introducing NaNs if the initial observations were too large
due to incorrect initialization. The initialization was fixed and is now the observation means from the
first trajectory processed. (#4299)

## [1.2.0-preview] - 2020-07-15

### Major Changes
#### ml-agents / ml-agents-envs / gym-unity (Python)
- The Parameter Randomization feature has been refactored to enable sampling of new parameters per episode to improve robustness. The
  `resampling-interval` parameter has been removed and the config structure updated. More information [here](https://github.com/Unity-Technologies/ml-agents/blob/master/docs/Training-ML-Agents.md). (#4065)
- The Parameter Randomization feature has been merged with the Curriculum feature. It is now possible to specify a sampler
in the lesson of a Curriculum. Curriculum has been refactored and is now specified at the level of the parameter, not the
behavior. More information
[here](https://github.com/Unity-Technologies/ml-agents/blob/master/docs/Training-ML-Agents.md).(#4160)

### Minor Changes
#### com.unity.ml-agents (C#)
- `SideChannelsManager` was renamed to `SideChannelManager`. The old name is still supported, but deprecated. (#4137)
- `RayPerceptionSensor.Perceive()` now additionally store the GameObject that was hit by the ray. (#4111)
- The Barracuda dependency was upgraded to 1.0.1 (#4188)
#### ml-agents / ml-agents-envs / gym-unity (Python)
- Added new Google Colab notebooks to show how to use `UnityEnvironment'. (#4117)

### Bug Fixes
#### com.unity.ml-agents (C#)
- Fixed an issue where RayPerceptionSensor would raise an exception when the
list of tags was empty, or a tag in the list was invalid (unknown, null, or
empty string). (#4155)

#### ml-agents / ml-agents-envs / gym-unity (Python)
- Fixed an error when setting `initialize_from` in the trainer confiiguration YAML to
`null`. (#4175)
- Fixed issue with FoodCollector, Soccer, and WallJump when playing with keyboard. (#4147, #4174)
- Fixed a crash in StatsReporter when using threaded trainers with very frequent summary writes
(#4201)
- `mlagents-learn` will now raise an error immediately if `--num-envs` is greater than 1 without setting the `--env`
argument. (#4203)

## [1.1.0-preview] - 2020-06-10
### Major Changes
#### com.unity.ml-agents (C#)
#### ml-agents / ml-agents-envs / gym-unity (Python)
- Added new Walker environments. Improved ragdoll stability/performance. (#4037)
- `max_step` in the `TerminalStep` and `TerminalSteps` objects was renamed `interrupted`.
- `beta` and `epsilon` in `PPO` are no longer decayed by default but follow the same schedule as learning rate. (#3940)
- `get_behavior_names()` and `get_behavior_spec()` on UnityEnvironment were replaced by the `behavior_specs` property. (#3946)
- The first version of the Unity Environment Registry (Experimental) has been released. More information [here](https://github.com/Unity-Technologies/ml-agents/blob/release_5_docs/docs/Unity-Environment-Registry.md)(#3967)
- `use_visual` and `allow_multiple_visual_obs` in the `UnityToGymWrapper` constructor
were replaced by `allow_multiple_obs` which allows one or more visual observations and
vector observations to be used simultaneously. (#3981) Thank you @shakenes !
- Curriculum and Parameter Randomization configurations have been merged
  into the main training configuration file. Note that this means training
  configuration files are now environment-specific. (#3791)
- The format for trainer configuration has changed, and the "default" behavior has been deprecated.
  See the [Migration Guide](https://github.com/Unity-Technologies/ml-agents/blob/release_5_docs/docs/Migrating.md) for more details. (#3936)
- Training artifacts (trained models, summaries) are now found in the `results/`
  directory. (#3829)
- When using Curriculum, the current lesson will resume if training is quit and resumed. As such,
  the `--lesson` CLI option has been removed. (#4025)
### Minor Changes
#### com.unity.ml-agents (C#)
- `ObservableAttribute` was added. Adding the attribute to fields or properties on an Agent will allow it to generate
  observations via reflection. (#3925, #4006)
#### ml-agents / ml-agents-envs / gym-unity (Python)
- Unity Player logs are now written out to the results directory. (#3877)
- Run configuration YAML files are written out to the results directory at the end of the run. (#3815)
- The `--save-freq` CLI option has been removed, and replaced by a `checkpoint_interval` option in the trainer configuration YAML. (#4034)
- When trying to load/resume from a checkpoint created with an earlier verison of ML-Agents,
  a warning will be thrown. (#4035)
### Bug Fixes
- Fixed an issue where SAC would perform too many model updates when resuming from a
  checkpoint, and too few when using `buffer_init_steps`. (#4038)
- Fixed a bug in the onnx export that would cause constants needed for inference to not be visible to some versions of
  the Barracuda importer. (#4073)
#### com.unity.ml-agents (C#)
#### ml-agents / ml-agents-envs / gym-unity (Python)


## [1.0.2-preview] - 2020-05-20
### Bug Fixes
#### com.unity.ml-agents (C#)
- Fix missing .meta file


## [1.0.1-preview] - 2020-05-19
### Bug Fixes
#### com.unity.ml-agents (C#)
- A bug that would cause the editor to go into a loop when a prefab was selected was fixed. (#3949)
- BrainParameters.ToProto() no longer throws an exception if none of the fields have been set. (#3930)
- The Barracuda dependency was upgraded to 0.7.1-preview. (#3977)
#### ml-agents / ml-agents-envs / gym-unity (Python)
- An issue was fixed where using `--initialize-from` would resume from the past step count. (#3962)
- The gym wrapper error for the wrong number of agents now fires more consistently, and more details
  were added to the error message when the input dimension is wrong. (#3963)


## [1.0.0-preview] - 2020-04-30
### Major Changes
#### com.unity.ml-agents (C#)

- The `MLAgents` C# namespace was renamed to `Unity.MLAgents`, and other nested
  namespaces were similarly renamed. (#3843)
- The offset logic was removed from DecisionRequester. (#3716)
- The signature of `Agent.Heuristic()` was changed to take a float array as a
  parameter, instead of returning the array. This was done to prevent a common
  source of error where users would return arrays of the wrong size. (#3765)
- The communication API version has been bumped up to 1.0.0 and will use
  [Semantic Versioning](https://semver.org/) to do compatibility checks for
  communication between Unity and the Python process. (#3760)
- The obsolete `Agent` methods `GiveModel`, `Done`, `InitializeAgent`,
  `AgentAction` and `AgentReset` have been removed. (#3770)
- The SideChannel API has changed:
  - Introduced the `SideChannelManager` to register, unregister and access side
    channels. (#3807)
  - `Academy.FloatProperties` was replaced by `Academy.EnvironmentParameters`.
    See the [Migration Guide](https://github.com/Unity-Technologies/ml-agents/blob/release_1_docs/docs/Migrating.md)
    for more details on upgrading. (#3807)
  - `SideChannel.OnMessageReceived` is now a protected method (was public)
  - SideChannel IncomingMessages methods now take an optional default argument,
    which is used when trying to read more data than the message contains. (#3751)
  - Added a feature to allow sending stats from C# environments to TensorBoard
    (and other python StatsWriters). To do this from your code, use
    `Academy.Instance.StatsRecorder.Add(key, value)`. (#3660)
- `CameraSensorComponent.m_Grayscale` and
  `RenderTextureSensorComponent.m_Grayscale` were changed from `public` to
  `private`. These can still be accessed via their corresponding properties.
  (#3808)
- Public fields and properties on several classes were renamed to follow Unity's
  C# style conventions. All public fields and properties now use "PascalCase"
  instead of "camelCase"; for example, `Agent.maxStep` was renamed to
  `Agent.MaxStep`. For a full list of changes, see the pull request. (#3828)
- `WriteAdapter` was renamed to `ObservationWriter`. If you have a custom
  `ISensor` implementation, you will need to change the signature of its
  `Write()` method. (#3834)
- The Barracuda dependency was upgraded to 0.7.0-preview (which has breaking
  namespace and assembly name changes). (#3875)

#### ml-agents / ml-agents-envs / gym-unity (Python)

- The `--load` and `--train` command-line flags have been deprecated. Training
  now happens by default, and use `--resume` to resume training instead of
  `--load`. (#3705)
- The Jupyter notebooks have been removed from the repository. (#3704)
- The multi-agent gym option was removed from the gym wrapper. For multi-agent
  scenarios, use the [Low Level Python API](https://github.com/Unity-Technologies/ml-agents/blob/release_1_docs/docs/Python-API.md). (#3681)
- The low level Python API has changed. You can look at the document
  [Low Level Python API](https://github.com/Unity-Technologies/ml-agents/blob/release_1_docs/docs/Python-API.md)
  documentation for more information. If you use `mlagents-learn` for training, this should be a
  transparent change. (#3681)
- Added ability to start training (initialize model weights) from a previous run
  ID. (#3710)
- The GhostTrainer has been extended to support asymmetric games and the
  asymmetric example environment Strikers Vs. Goalie has been added. (#3653)
- The `UnityEnv` class from the `gym-unity` package was renamed
  `UnityToGymWrapper` and no longer creates the `UnityEnvironment`. Instead, the
  `UnityEnvironment` must be passed as input to the constructor of
  `UnityToGymWrapper` (#3812)

### Minor Changes

#### com.unity.ml-agents (C#)

- Added new 3-joint Worm ragdoll environment. (#3798)
- `StackingSensor` was changed from `internal` visibility to `public`. (#3701)
- The internal event `Academy.AgentSetStatus` was renamed to
  `Academy.AgentPreStep` and made public. (#3716)
- Academy.InferenceSeed property was added. This is used to initialize the
  random number generator in ModelRunner, and is incremented for each
  ModelRunner. (#3823)
- `Agent.GetObservations()` was added, which returns a read-only view of the
  observations added in `CollectObservations()`. (#3825)
- `UnityRLCapabilities` was added to help inform users when RL features are
  mismatched between C# and Python packages. (#3831)

#### ml-agents / ml-agents-envs / gym-unity (Python)

- Format of console output has changed slightly and now matches the name of the
  model/summary directory. (#3630, #3616)
- Renamed 'Generalization' feature to 'Environment Parameter Randomization'.
  (#3646)
- Timer files now contain a dictionary of metadata, including things like the
  package version numbers. (#3758)
- The way that UnityEnvironment decides the port was changed. If no port is
  specified, the behavior will depend on the `file_name` parameter. If it is
  `None`, 5004 (the editor port) will be used; otherwise 5005 (the base
  environment port) will be used. (#3673)
- Running `mlagents-learn` with the same `--run-id` twice will no longer
  overwrite the existing files. (#3705)
- Model updates can now happen asynchronously with environment steps for better
  performance. (#3690)
- `num_updates` and `train_interval` for SAC were replaced with
  `steps_per_update`. (#3690)
- The maximum compatible version of tensorflow was changed to allow tensorflow
  2.1 and 2.2. This will allow use with python 3.8 using tensorflow 2.2.0rc3.
  (#3830)
- `mlagents-learn` will no longer set the width and height of the executable
  window to 84x84 when no width nor height arguments are given. (#3867)

### Bug Fixes

#### com.unity.ml-agents (C#)

- Fixed a display bug when viewing Demonstration files in the inspector. The
  shapes of the observations in the file now display correctly. (#3771)

#### ml-agents / ml-agents-envs / gym-unity (Python)

- Fixed an issue where exceptions from environments provided a return code of 0.
  (#3680)
- Self-Play team changes will now trigger a full environment reset. This
  prevents trajectories in progress during a team change from getting into the
  buffer. (#3870)

## [0.15.1-preview] - 2020-03-30

### Bug Fixes

- Raise the wall in CrawlerStatic scene to prevent Agent from falling off.
  (#3650)
- Fixed an issue where specifying `vis_encode_type` was required only for SAC.
  (#3677)
- Fixed the reported entropy values for continuous actions (#3684)
- Fixed an issue where switching models using `SetModel()` during training would
  use an excessive amount of memory. (#3664)
- Environment subprocesses now close immediately on timeout or wrong API
  version. (#3679)
- Fixed an issue in the gym wrapper that would raise an exception if an Agent
  called EndEpisode multiple times in the same step. (#3700)
- Fixed an issue where logging output was not visible; logging levels are now
  set consistently. (#3703)

## [0.15.0-preview] - 2020-03-18

### Major Changes

- `Agent.CollectObservations` now takes a VectorSensor argument. (#3352, #3389)
- Added `Agent.CollectDiscreteActionMasks` virtual method with a
  `DiscreteActionMasker` argument to specify which discrete actions are
  unavailable to the Agent. (#3525)
- Beta support for ONNX export was added. If the `tf2onnx` python package is
  installed, models will be saved to `.onnx` as well as `.nn` format. Note that
  Barracuda 0.6.0 or later is required to import the `.onnx` files properly
- Multi-GPU training and the `--multi-gpu` option has been removed temporarily.
  (#3345)
- All Sensor related code has been moved to the namespace `MLAgents.Sensors`.
- All SideChannel related code has been moved to the namespace
  `MLAgents.SideChannels`.
- `BrainParameters` and `SpaceType` have been removed from the public API
- `BehaviorParameters` have been removed from the public API.
- The following methods in the `Agent` class have been deprecated and will be
  removed in a later release:
  - `InitializeAgent()` was renamed to `Initialize()`
  - `AgentAction()` was renamed to `OnActionReceived()`
  - `AgentReset()` was renamed to `OnEpisodeBegin()`
  - `Done()` was renamed to `EndEpisode()`
  - `GiveModel()` was renamed to `SetModel()`

### Minor Changes

- Monitor.cs was moved to Examples. (#3372)
- Automatic stepping for Academy is now controlled from the
  AutomaticSteppingEnabled property. (#3376)
- The GetEpisodeCount, GetStepCount, GetTotalStepCount and methods of Academy
  were changed to EpisodeCount, StepCount, TotalStepCount properties
  respectively. (#3376)
- Several classes were changed from public to internal visibility. (#3390)
- Academy.RegisterSideChannel and UnregisterSideChannel methods were added.
  (#3391)
- A tutorial on adding custom SideChannels was added (#3391)
- The stepping logic for the Agent and the Academy has been simplified (#3448)
- Update Barracuda to 0.6.1-preview

* The interface for `RayPerceptionSensor.PerceiveStatic()` was changed to take
  an input class and write to an output class, and the method was renamed to
  `Perceive()`.

- The checkpoint file suffix was changed from `.cptk` to `.ckpt` (#3470)
- The command-line argument used to determine the port that an environment will
  listen on was changed from `--port` to `--mlagents-port`.
- `DemonstrationRecorder` can now record observations outside of the editor.
- `DemonstrationRecorder` now has an optional path for the demonstrations. This
  will default to `Application.dataPath` if not set.
- `DemonstrationStore` was changed to accept a `Stream` for its constructor, and
  was renamed to `DemonstrationWriter`
- The method `GetStepCount()` on the Agent class has been replaced with the
  property getter `StepCount`
- `RayPerceptionSensorComponent` and related classes now display the debug
  gizmos whenever the Agent is selected (not just Play mode).
- Most fields on `RayPerceptionSensorComponent` can now be changed while the
  editor is in Play mode. The exceptions to this are fields that affect the
  number of observations.
- Most fields on `CameraSensorComponent` and `RenderTextureSensorComponent` were
  changed to private and replaced by properties with the same name.
- Unused static methods from the `Utilities` class (ShiftLeft, ReplaceRange,
  AddRangeNoAlloc, and GetSensorFloatObservationSize) were removed.
- The `Agent` class is no longer abstract.
- SensorBase was moved out of the package and into the Examples directory.
- `AgentInfo.actionMasks` has been renamed to `AgentInfo.discreteActionMasks`.
- `DecisionRequester` has been made internal (you can still use the
  DecisionRequesterComponent from the inspector). `RepeatAction` was renamed
  `TakeActionsBetweenDecisions` for clarity. (#3555)
- The `IFloatProperties` interface has been removed.
- Fix #3579.
- Improved inference performance for models with multiple action branches.
  (#3598)
- Fixed an issue when using GAIL with less than `batch_size` number of
  demonstrations. (#3591)
- The interfaces to the `SideChannel` classes (on C# and python) have changed to
  use new `IncomingMessage` and `OutgoingMessage` classes. These should make
  reading and writing data to the channel easier. (#3596)
- Updated the ExpertPyramid.demo example demonstration file (#3613)
- Updated project version for example environments to 2018.4.18f1. (#3618)
- Changed the Product Name in the example environments to remove spaces, so that
  the default build executable file doesn't contain spaces. (#3612)

## [0.14.1-preview] - 2020-02-25

### Bug Fixes

- Fixed an issue which caused self-play training sessions to consume a lot of
  memory. (#3451)
- Fixed an IndexError when using GAIL or behavioral cloning with demonstrations
  recorded with 0.14.0 or later (#3464)
- Updated the `gail_config.yaml` to work with per-Agent steps (#3475)
- Fixed demonstration recording of experiences when the Agent is done. (#3463)
- Fixed a bug with the rewards of multiple Agents in the gym interface (#3471,
  #3496)

## [0.14.0-preview] - 2020-02-13

### Major Changes

- A new self-play mechanism for training agents in adversarial scenarios was
  added (#3194)
- Tennis and Soccer environments were refactored to enable training with
  self-play (#3194, #3331)
- UnitySDK folder was split into a Unity Package (com.unity.ml-agents) and our
  examples were moved to the Project folder (#3267)
- Academy is now a singleton and is no longer abstract (#3210, #3184)
- In order to reduce the size of the API, several classes and methods were
  marked as internal or private. Some public fields on the Agent were trimmed
  (#3342, #3353, #3269)
- Decision Period and on-demand decision checkboxes were removed from the Agent.
  on-demand decision is now the default (#3243)
- Calling Done() on the Agent will reset it immediately and call the AgentReset
  virtual method (#3291, #3242)
- The "Reset on Done" setting in AgentParameters was removed; this is now always
  true. AgentOnDone virtual method on the Agent was removed (#3311, #3222)
- Trainer steps are now counted per-Agent, not per-environment as in previous
  versions. For instance, if you have 10 Agents in the scene, 20 environment
  steps now correspond to 200 steps as printed in the terminal and in
  Tensorboard (#3113)

### Minor Changes

- Barracuda was updated to 0.5.0-preview (#3329)
- --num-runs option was removed from mlagents-learn (#3155)
- Curriculum config files are now YAML formatted and all curricula for a
  training run are combined into a single file (#3186)
- ML-Agents components, such as BehaviorParameters and various Sensor
  implementations, now appear in the Components menu (#3231)
- Exceptions are now raised in Unity (in debug mode only) if NaN observations or
  rewards are passed (#3221)
- RayPerception MonoBehavior, which was previously deprecated, was removed
  (#3304)
- Uncompressed visual (i.e. 3d float arrays) observations are now supported.
  CameraSensorComponent and RenderTextureSensor now have an option to write
  uncompressed observations (#3148)
- Agent’s handling of observations during training was improved so that an extra
  copy of the observations is no longer maintained (#3229)
- Error message for missing trainer config files was improved to include the
  absolute path (#3230)
- Support for 2017.4 LTS was dropped (#3121, #3168)
- Some documentation improvements were made (#3296, #3292, #3295, #3281)

### Bug Fixes

- Numpy warning when stats don’t exist (#3251)
- A bug that caused RayPerceptionSensor to behave inconsistently with transforms
  that have non-1 scale was fixed (#3321)
- Some small bugfixes to tensorflow_to_barracuda.py were backported from the
  barracuda release (#3341)
- Base port in the jupyter notebook example was updated to use the same port
  that the editor uses (#3283)

## [0.13.0-preview] - 2020-01-24

### This is the first release of _Unity Package ML-Agents_.

_Short description of this release_<|MERGE_RESOLUTION|>--- conflicted
+++ resolved
@@ -11,16 +11,8 @@
 ### Major Changes
 #### com.unity.ml-agents (C#)
 #### ml-agents / ml-agents-envs / gym-unity (Python)
-<<<<<<< HEAD
 - TensorFlow trainers have been removed, please use the Torch trainers instead. (#4707)
-- PyTorch trainers now support training agents with both continuous and discrete action spaces.
-Currently, this can only be done with Actuators. Please see
-[here](../Project/Assets/ML-Agents/Examples/Basic/Scripts/BasicActuatorComponent.cs) for an
-example of how to use Actuators. (#4702)
-
-=======
 - PyTorch trainers now support training agents with both continuous and discrete action spaces. (#4702)
->>>>>>> f74faaea
 ### Minor Changes
 #### com.unity.ml-agents / com.unity.ml-agents.extensions (C#)
 - Agents with both continuous and discrete actions are now supported. You can specify
