from unittest import mock
<<<<<<< HEAD
=======
from typing import List
>>>>>>> a591234c
import numpy as np

from mlagents.trainers.brain import CameraResolution, BrainParameters
from mlagents.trainers.buffer import AgentBuffer
from mlagents.trainers.trajectory import Trajectory, AgentExperience
from mlagents_envs.base_env import BatchedStepResult


def create_mock_brainparams(
    number_visual_observations=0,
    vector_action_space_type="continuous",
    vector_observation_space_size=3,
    vector_action_space_size=None,
):
    """
    Creates a mock BrainParameters object with parameters.
    """
    # Avoid using mutable object as default param
    if vector_action_space_size is None:
        vector_action_space_size = [2]
    mock_brain = mock.Mock()
    mock_brain.return_value.number_visual_observations = number_visual_observations
    mock_brain.return_value.vector_action_space_type = vector_action_space_type
    mock_brain.return_value.vector_observation_space_size = (
        vector_observation_space_size
    )
    camrez = CameraResolution(height=84, width=84, num_channels=3)
    mock_brain.return_value.camera_resolutions = [camrez] * number_visual_observations
    mock_brain.return_value.vector_action_space_size = vector_action_space_size
    mock_brain.return_value.brain_name = "MockBrain"
    return mock_brain()


def create_mock_batchedstep(
    num_agents: int = 1,
    num_vector_observations: int = 0,
    num_vis_observations: int = 0,
    action_shape: List[int] = None,
    discrete: bool = False,
) -> BatchedStepResult:
    """
    Creates a mock BatchedStepResult with observations. Imitates constant
    vector/visual observations, rewards, dones, and agents.

    :int num_agents: Number of "agents" to imitate.
    :int num_vector_observations: Number of "observations" in your observation space
    :int num_vis_observations: Number of "observations" in your observation space
    :int num_vector_acts: Number of actions in your action space
    :bool discrete: Whether or not action space is discrete
    """
    if action_shape is None:
        action_shape = [2]

    obs_list = []
    for _ in range(num_vis_observations):
        obs_list.append(np.ones((num_agents, 84, 84, 3), dtype=np.float32))
    if num_vector_observations > 1:
        obs_list.append(
            np.array(num_agents * [num_vector_observations * [1]], dtype=np.float32)
        )
    action_mask = None
    if discrete:
        action_mask = [
            np.array(num_agents * [action_size * [False]])
            for action_size in action_shape
        ]

    reward = np.array(num_agents * [1.0], dtype=np.float32)
    done = np.array(num_agents * [False], dtype=np.bool)
    max_step = np.array(num_agents * [False], dtype=np.bool)
    agent_id = np.arange(num_agents, dtype=np.int32)

    return BatchedStepResult(obs_list, reward, done, max_step, agent_id, action_mask)


def create_batchedstep_from_brainparams(
    brain_params: BrainParameters, num_agents: int = 1
) -> BatchedStepResult:
    return create_mock_batchedstep(
        num_agents=num_agents,
        num_vector_observations=brain_params.vector_observation_space_size,
        num_vis_observations=brain_params.number_visual_observations,
        action_shape=brain_params.vector_action_space_size,
        discrete=brain_params.vector_action_space_type == "discrete",
    )


def make_fake_trajectory(
    length: int,
    max_step_complete: bool = False,
    vec_obs_size: int = 1,
    num_vis_obs: int = 1,
    action_space: List[int] = None,
    memory_size: int = 10,
    is_discrete: bool = True,
) -> Trajectory:
    """
    Makes a fake trajectory of length length. If max_step_complete,
    the trajectory is terminated by a max step rather than a done.
    """
    if action_space is None:
        action_space = [2]
    steps_list = []
    for _i in range(length - 1):
        obs = []
        for _j in range(num_vis_obs):
            obs.append(np.ones((84, 84, 3), dtype=np.float32))
        obs.append(np.ones(vec_obs_size, dtype=np.float32))
        reward = 1.0
        done = False
        if is_discrete:
            action_size = len(action_space)
        else:
            action_size = action_space[0]
        action = np.zeros(action_size, dtype=np.float32)
        action_probs = np.ones(action_size, dtype=np.float32)
        action_pre = np.zeros(action_size, dtype=np.float32)
        action_mask = (
            [[False for _ in range(branch)] for branch in action_space]
            if is_discrete
            else None
        )
        prev_action = np.ones(action_size, dtype=np.float32)
        max_step = False
        memory = np.ones(memory_size, dtype=np.float32)
        agent_id = "test_agent"
        behavior_id = "test_brain"
        experience = AgentExperience(
            obs=obs,
            reward=reward,
            done=done,
            action=action,
            action_probs=action_probs,
            action_pre=action_pre,
            action_mask=action_mask,
            prev_action=prev_action,
            max_step=max_step,
            memory=memory,
        )
        steps_list.append(experience)
    last_experience = AgentExperience(
        obs=obs,
        reward=reward,
        done=not max_step_complete,
        action=action,
        action_probs=action_probs,
        action_pre=action_pre,
        action_mask=action_mask,
        prev_action=prev_action,
        max_step=max_step_complete,
        memory=memory,
    )
    steps_list.append(last_experience)
    return Trajectory(
        steps=steps_list, agent_id=agent_id, behavior_id=behavior_id, next_obs=obs
    )


def simulate_rollout(
    length: int,
    brain_params: BrainParameters,
    memory_size: int = 10,
    exclude_key_list: List[str] = None,
) -> AgentBuffer:
    vec_obs_size = brain_params.vector_observation_space_size
    num_vis_obs = brain_params.number_visual_observations
    action_space = brain_params.vector_action_space_size
    is_discrete = brain_params.vector_action_space_type == "discrete"

    trajectory = make_fake_trajectory(
        length,
        vec_obs_size=vec_obs_size,
        num_vis_obs=num_vis_obs,
        action_space=action_space,
        memory_size=memory_size,
        is_discrete=is_discrete,
    )
    buffer = trajectory.to_agentbuffer()
    # If a key_list was given, remove those keys
    if exclude_key_list:
        for key in exclude_key_list:
            if key in buffer:
                buffer.pop(key)
    return buffer


def setup_mock_brain(
    use_discrete,
    use_visual,
    discrete_action_space=None,
    vector_action_space=None,
    vector_obs_space=8,
):
    # defaults
    discrete_action_space = (
        [3, 3, 3, 2] if discrete_action_space is None else discrete_action_space
    )
    vector_action_space = [2] if vector_action_space is None else vector_action_space

    if not use_visual:
        mock_brain = create_mock_brainparams(
            vector_action_space_type="discrete" if use_discrete else "continuous",
            vector_action_space_size=discrete_action_space
            if use_discrete
            else vector_action_space,
            vector_observation_space_size=vector_obs_space,
        )
    else:
        mock_brain = create_mock_brainparams(
            vector_action_space_type="discrete" if use_discrete else "continuous",
            vector_action_space_size=discrete_action_space
            if use_discrete
            else vector_action_space,
            vector_observation_space_size=0,
            number_visual_observations=1,
        )
    return mock_brain


def create_mock_3dball_brain():
    mock_brain = create_mock_brainparams(
        vector_action_space_type="continuous",
        vector_action_space_size=[2],
        vector_observation_space_size=8,
    )
    mock_brain.brain_name = "Ball3DBrain"
    return mock_brain


def create_mock_pushblock_brain():
    mock_brain = create_mock_brainparams(
        vector_action_space_type="discrete",
        vector_action_space_size=[7],
        vector_observation_space_size=70,
    )
    mock_brain.brain_name = "PushblockLearning"
    return mock_brain


def create_mock_banana_brain():
    mock_brain = create_mock_brainparams(
        number_visual_observations=1,
        vector_action_space_type="discrete",
        vector_action_space_size=[3, 3, 3, 2],
        vector_observation_space_size=0,
    )
    return mock_brain


def make_brain_parameters(
    discrete_action: bool = False,
    visual_inputs: int = 0,
    brain_name: str = "RealFakeBrain",
    vec_obs_size: int = 6,
) -> BrainParameters:
    resolutions = [
        CameraResolution(width=30, height=40, num_channels=3)
        for _ in range(visual_inputs)
    ]

    return BrainParameters(
        vector_observation_space_size=vec_obs_size,
        camera_resolutions=resolutions,
        vector_action_space_size=[2],
        vector_action_descriptions=["", ""],
        vector_action_space_type=int(not discrete_action),
        brain_name=brain_name,
    )<|MERGE_RESOLUTION|>--- conflicted
+++ resolved
@@ -1,8 +1,5 @@
 from unittest import mock
-<<<<<<< HEAD
-=======
 from typing import List
->>>>>>> a591234c
 import numpy as np
 
 from mlagents.trainers.brain import CameraResolution, BrainParameters
