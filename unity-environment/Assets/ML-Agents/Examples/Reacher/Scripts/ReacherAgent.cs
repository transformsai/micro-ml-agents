﻿using UnityEngine;

public class ReacherAgent : Agent {

    public GameObject pendulumA;
    public GameObject pendulumB;
    public GameObject hand;
    public GameObject goal;
    float goalDegree;
    Rigidbody rbA;
    Rigidbody rbB;
    float goalSpeed;

    /// <summary>
    /// Collect the rigidbodies of the reacher in order to resue them for 
    /// observations and actions.
    /// </summary>
    public override void InitializeAgent()
    {
        rbA = pendulumA.GetComponent<Rigidbody>();
        rbB = pendulumB.GetComponent<Rigidbody>();
    }

    /// <summary>
    /// We collect the normalized rotations, angularal velocities, and velocities of both
    /// limbs of the reacher as well as the relative position of the target and hand.
    /// </summary>
    public override void CollectObservations()
    {
        AddVectorObs(pendulumA.transform.rotation.eulerAngles.x / 180.0f - 1.0f);
        AddVectorObs(pendulumA.transform.rotation.eulerAngles.y / 180.0f - 1.0f);
        AddVectorObs(pendulumA.transform.rotation.eulerAngles.z / 180.0f - 1.0f);
        AddVectorObs(rbA.angularVelocity.x);
        AddVectorObs(rbA.angularVelocity.y);
        AddVectorObs(rbA.angularVelocity.z);
        AddVectorObs(rbA.velocity.x);
        AddVectorObs(rbA.velocity.y);
        AddVectorObs(rbA.velocity.z);

        AddVectorObs(pendulumB.transform.rotation.eulerAngles.x / 180.0f - 1.0f);
        AddVectorObs(pendulumB.transform.rotation.eulerAngles.y / 180.0f - 1.0f);
        AddVectorObs(pendulumB.transform.rotation.eulerAngles.z / 180.0f - 1.0f);
        AddVectorObs(rbB.angularVelocity.x);
        AddVectorObs(rbB.angularVelocity.y);
        AddVectorObs(rbB.angularVelocity.z);
        AddVectorObs(rbB.velocity.x);
        AddVectorObs(rbB.velocity.y);
        AddVectorObs(rbB.velocity.z);

        Vector3 localGoalPosition = goal.transform.position - transform.position;
        AddVectorObs(localGoalPosition.x);
        AddVectorObs(localGoalPosition.y);
        AddVectorObs(localGoalPosition.z);

        Vector3 localHandPosition = hand.transform.position - transform.position;
        AddVectorObs(localHandPosition.x);
        AddVectorObs(localHandPosition.y);
        AddVectorObs(localHandPosition.z);
	}

    /// <summary>
    /// The agent's four actions correspond to torques on each of the two joints.
    /// </summary>
<<<<<<< HEAD
    public override void AgentAction(float[] act)
    {
=======
    public override void AgentAction(float[] vectorAction, string textAction)
	{
>>>>>>> 6b2df93d
        goalDegree += goalSpeed;
        UpdateGoalPosition();

        float torque_x = Mathf.Clamp(vectorAction[0], -1, 1) * 100f;
        float torque_z = Mathf.Clamp(vectorAction[1], -1, 1) * 100f;
        rbA.AddTorque(new Vector3(torque_x, 0f, torque_z));

        torque_x = Mathf.Clamp(vectorAction[2], -1, 1) * 100f;
        torque_z = Mathf.Clamp(vectorAction[3], -1, 1) * 100f;
        rbB.AddTorque(new Vector3(torque_x, 0f, torque_z));
	}

    /// <summary>
    /// Used to move the position of the target goal around the agent.
    /// </summary>
    void UpdateGoalPosition() {
        float radians = (goalDegree * Mathf.PI) / 180f;
        float goalX = 8f * Mathf.Cos(radians);
        float goalY = 8f * Mathf.Sin(radians);

        goal.transform.position = new Vector3(goalY, -1f, goalX) + transform.position;
    }

    /// <summary>
    /// Resets the position and velocity of the agent and the goal.
    /// </summary>
    public override void AgentReset()
    {
        pendulumA.transform.position = new Vector3(0f, -4f, 0f) + transform.position;
        pendulumA.transform.rotation = Quaternion.Euler(180f, 0f, 0f);
        rbA.velocity = new Vector3(0f, 0f, 0f);
        rbA.angularVelocity = new Vector3(0f, 0f, 0f);

        pendulumB.transform.position = new Vector3(0f, -10f, 0f) + transform.position;
        pendulumB.transform.rotation = Quaternion.Euler(180f, 0f, 0f);
        rbB.velocity = new Vector3(0f, 0f, 0f);
        rbB.angularVelocity = new Vector3(0f, 0f, 0f);


        goalDegree = Random.Range(0, 360);
        UpdateGoalPosition();

        ReacherAcademy academy = GameObject.Find("Academy").GetComponent<ReacherAcademy>();
        float goalSize = academy.goalSize;
        goalSpeed = academy.goalSpeed;

        goal.transform.localScale = new Vector3(goalSize, goalSize, goalSize);
    }
}<|MERGE_RESOLUTION|>--- conflicted
+++ resolved
@@ -61,13 +61,8 @@
     /// <summary>
     /// The agent's four actions correspond to torques on each of the two joints.
     /// </summary>
-<<<<<<< HEAD
-    public override void AgentAction(float[] act)
-    {
-=======
     public override void AgentAction(float[] vectorAction, string textAction)
 	{
->>>>>>> 6b2df93d
         goalDegree += goalSpeed;
         UpdateGoalPosition();
 
